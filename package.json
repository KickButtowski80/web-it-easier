{
  "name": "web-it-easier",
  "private": true,
  "version": "0.0.0",
  "type": "module",
  "engines": {
    "node": ">=20"
  },
  "scripts": {
    "dev": "vite --mode development",
    "build": "vite build --mode production",
    "preview": "vite preview --mode production",
    "analyze": "vite build --mode analysis",
<<<<<<< HEAD
    "test:api:esm": "node test-api.mjs",
    "test:api:cjs": "node test-api.js",
    "test:api": "pnpm test:api:esm || pnpm test:api:cjs",
    "test:env": "node test-env.js",
    "test:env:dotenv": "node -r dotenv/config test-env.js",
    "generate:og": "node scripts/generate-og-image.js"
=======
    "test": "vitest",
    "test:watch": "vitest",
    "test:coverage": "vitest run --coverage"
>>>>>>> 24611e93
  },
  "dependencies": {
    "@fortawesome/fontawesome-svg-core": "^6.7.2",
    "@fortawesome/free-solid-svg-icons": "^6.7.2",
    "@fortawesome/vue-fontawesome": "^3.0.8",
    "dompurify": "^3.2.6",
    "dotenv": "^16.5.0",
    "firebase": "^11.9.1",
    "firebase-admin": "^13.4.0",
    "googleapis": "^150.0.1",
    "highlight.js": "^11.11.1",
    "marked": "^15.0.12",
    "marked-gfm-heading-id": "^4.1.1",
    "node-domexception": "^2.0.2",
    "puppeteer": "^24.10.1",
    "vue": "^3.5.16",
    "vue-router": "4"
  },
  "devDependencies": {
    "@rollup/plugin-terser": "^0.4.4",
<<<<<<< HEAD
    "@types/node": "^22.15.30",
    "@vitejs/plugin-vue": "^5.2.1",
    "autoprefixer": "^10.4.20",
    "postcss": "^8.5.1",
    "prettier": "^3.4.2",
    "prettier-plugin-tailwindcss": "^0.5.14",
=======
    "@vitejs/plugin-vue": "^5.2.4",
    "@vitest/coverage-v8": "^3.2.4",
    "@vue/test-utils": "^2.4.6",
    "autoprefixer": "^10.4.21",
    "jsdom": "^26.1.0",
    "postcss": "^8.5.6",
    "prettier": "^3.5.3",
    "prettier-plugin-tailwindcss": "^0.6.12",
>>>>>>> 24611e93
    "sharp": "^0.34.2",
    "sonda": "^0.8.1",
    "svgo": "^3.3.2",
    "tailwindcss": "3.4.4",
    "vite": "^6.3.5",
    "vite-plugin-compression": "^0.5.1",
    "vite-plugin-image-optimizer": "^1.1.9",
    "vitest": "^3.2.4"
  }
}<|MERGE_RESOLUTION|>--- conflicted
+++ resolved
@@ -11,18 +11,12 @@
     "build": "vite build --mode production",
     "preview": "vite preview --mode production",
     "analyze": "vite build --mode analysis",
-<<<<<<< HEAD
     "test:api:esm": "node test-api.mjs",
     "test:api:cjs": "node test-api.js",
     "test:api": "pnpm test:api:esm || pnpm test:api:cjs",
     "test:env": "node test-env.js",
     "test:env:dotenv": "node -r dotenv/config test-env.js",
     "generate:og": "node scripts/generate-og-image.js"
-=======
-    "test": "vitest",
-    "test:watch": "vitest",
-    "test:coverage": "vitest run --coverage"
->>>>>>> 24611e93
   },
   "dependencies": {
     "@fortawesome/fontawesome-svg-core": "^6.7.2",
@@ -43,23 +37,12 @@
   },
   "devDependencies": {
     "@rollup/plugin-terser": "^0.4.4",
-<<<<<<< HEAD
     "@types/node": "^22.15.30",
     "@vitejs/plugin-vue": "^5.2.1",
     "autoprefixer": "^10.4.20",
     "postcss": "^8.5.1",
     "prettier": "^3.4.2",
     "prettier-plugin-tailwindcss": "^0.5.14",
-=======
-    "@vitejs/plugin-vue": "^5.2.4",
-    "@vitest/coverage-v8": "^3.2.4",
-    "@vue/test-utils": "^2.4.6",
-    "autoprefixer": "^10.4.21",
-    "jsdom": "^26.1.0",
-    "postcss": "^8.5.6",
-    "prettier": "^3.5.3",
-    "prettier-plugin-tailwindcss": "^0.6.12",
->>>>>>> 24611e93
     "sharp": "^0.34.2",
     "sonda": "^0.8.1",
     "svgo": "^3.3.2",

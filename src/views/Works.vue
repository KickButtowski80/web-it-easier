--- conflicted
+++ resolved
@@ -56,11 +56,6 @@
   overflow: hidden;
   isolation: isolate;
   background:
-<<<<<<< HEAD
-    radial-gradient(120% 85% at 15% -8%, rgba(124, 58, 237, 0.22), transparent 60%),
-    radial-gradient(95% 65% at 88% 2%, rgba(236, 72, 153, 0.16), transparent 65%),
-    linear-gradient(184deg, rgba(237, 233, 254, 1) 0%, rgba(242, 238, 255, 0.96) 45%, rgba(250, 247, 255, 0.98) 100%);
-=======
     radial-gradient(120% 85% at 15% -5%, rgba(124, 58, 237, 0.28), transparent 60%),
     radial-gradient(95% 65% at 85% 0%, rgba(236, 72, 153, 0.2), transparent 65%),
     linear-gradient(180deg,
@@ -70,20 +65,26 @@
       rgba(208, 161, 255, 0.86) 68%,
       rgba(244, 225, 255, 0.97) 90%,
       rgba(248, 240, 255, 1) 100%);
->>>>>>> 9d6654bb
   transition: background 0.4s ease;
 }
 
 .works-section::before {
   content: "";
   position: absolute;
-<<<<<<< HEAD
-  top: -5.5rem;
-  left: 0;
-  right: 0;
-  height: 7.5rem;
-  background: linear-gradient(180deg, rgba(235, 229, 251, 0.92) 0%, rgba(235, 229, 251, 0.25) 55%, rgba(235, 229, 251, 0) 100%);
-  z-index: 0;
+  top: -12rem;
+  left: -24%;
+  width: 92%;
+  height: 20rem;
+  background: linear-gradient(112deg,
+      rgba(18, 16, 46, 0.92) 0%,
+      rgba(44, 28, 94, 0.78) 42%,
+      rgba(99, 102, 241, 0.28) 82%,
+      rgba(99, 102, 241, 0) 100%);
+  transform: skewY(-8deg) rotate(-2deg);
+  filter: blur(3.2rem);
+  opacity: 0.8;
+  z-index: 1;
+  mix-blend-mode: multiply;
   pointer-events: none;
 }
 
@@ -126,44 +127,6 @@
   filter: blur(8px);
   mix-blend-mode: screen;
   opacity: 0.75;
-=======
-  top: -12rem;
-  left: -24%;
-  width: 92%;
-  height: 20rem;
-  background: linear-gradient(112deg,
-      rgba(18, 16, 46, 0.92) 0%,
-      rgba(44, 28, 94, 0.78) 42%,
-      rgba(99, 102, 241, 0.28) 82%,
-      rgba(99, 102, 241, 0) 100%);
-  transform: skewY(-8deg) rotate(-2deg);
-  filter: blur(3.2rem);
-  opacity: 0.8;
-  z-index: 1;
-  mix-blend-mode: multiply;
-  pointer-events: none;
-}
-
-.works-section::after {
-  content: "";
-  position: absolute;
-  top: -6rem;
-  right: -12%;
-  width: 78%;
-  height: 16rem;
-  background: linear-gradient(270deg,
-      rgba(236, 213, 255, 0.95) 0%,
-      rgba(203, 191, 255, 0.75) 35%,
-      rgba(167, 139, 255, 0.48) 70%,
-      rgba(129, 140, 248, 0.2) 92%,
-      rgba(129, 140, 248, 0) 100%);
-  transform: skewY(-3deg) rotate(7deg);
-  opacity: 0.76;
-  mix-blend-mode: screen;
-  filter: blur(0.28rem);
-  z-index: 2;
-  box-shadow: 0 24px 60px rgba(103, 80, 164, 0.22);
->>>>>>> 9d6654bb
   pointer-events: none;
 }
 

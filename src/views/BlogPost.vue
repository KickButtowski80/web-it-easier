<template>
  <section class="container mx-auto px-4 py-24">
    <div class="max-w-4xl mx-auto">
<<<<<<< HEAD
      <article v-if="post" :aria-labelledby="'post-title-' + post.id" :aria-describedby="'post-meta-' + post.id">
        <header class="text-center my-8">
          <h1 :id="'post-title-' + post.id"
            class="text-4xl md:text-5xl font-extrabold tracking-tighter leading-wider mb-2">
            <span class="group inline-block w-full max-w-4xl px-8 py-4 rounded-2xl bg-gray-50/40 dark:bg-gray-800/20
             backdrop-blur-sm hover:bg-gray-50/60 dark:hover:bg-gray-800/30 transition-colors duration-200">
              <span class="bg-gradient-to-r from-indigo-700 via-blue-600 to-cyan-500 bg-clip-text text-transparent
                         group-hover:opacity-90 transition-opacity duration-200">
                {{ post.title }}
              </span>
            </span>
          </h1>
          <div class="w-16 h-0.5 bg-gray-300 dark:bg-gray-600 mx-auto mt-4" aria-hidden="true"></div>
        </header>
        <div :id="'post-meta-' + post.id" class="text-gray-600 dark:text-gray-500 mb-8 text-base">
          <time :datetime="post.date" class="mr-4">
            {{ formatDate(post.date) }}
          </time>
=======
      <article v-if="post" id="post-article">
        <h1 id="post-title" class="text-4xl font-bold mb-4" v-html="post.title"></h1>
        <div class="text-gray-600 dark:text-gray-400 mb-8">
          <time class="mr-4" :datetime="new Date(post.date).toISOString().split('T')[0]">{{ formatDate(post.date) }}</time>
>>>>>>> 051b6137
          <span>{{ post.readingTime }} min read</span>
        </div>

        <!-- Table of Contents -->
        <nav id="table-of-contents" class="mb-8 toc-bedazzled" v-if="toc.length > 0" role="navigation"
          aria-labelledby="toc-heading">
          <h3 id="toc-heading" class="text-lg font-semibold mb-2 text-gray-900 dark:text-gray-200">Table of Contents</h3>
          <ul class="space-y-1">
            <li v-for="(item, index) in toc" :key="index" :class="{
              'ml-4': item.level === 'h3',
              'ml-8': item.level === 'h4'
            }">
              <a :href="`#${item.id}`" class="text-gray-600 hover:text-gray-900 dark:text-gray-300 dark:hover:text-white transition-colors" :class="{
                'font-semibold': item.level === 'h2',
                'text-[1rem]': item.level === 'h3',
                'text-sm': item.level === 'h4'
              }">
                <span v-if="item.level === 'h3'">→ </span>
                <span v-if="item.level === 'h4'">⟶ </span>
                {{ item.text }}
              </a>
            </li>
          </ul>
        </nav>

        <!-- 
          Main content container with prose styling
          - Uses direct CSS selectors (no :deep) because:
            1. v-html content renders as direct children
            2. No component boundaries to cross
            3. Styles apply directly to rendered markdown
          - ID 'post-content' provides styling hook
          - 'prose' class applies Tailwind typography
          - 'whitespace-pre-wrap' preserves formatting
        -->
<<<<<<< HEAD
        <div id="post-content" class="prose prose-lg max-w-none whitespace-pre-wrap tab-size-4" role="article"
          aria-label="Blog post content" v-html="renderedContent">
        </div>
=======
        <div id="post-content" class="prose prose-lg dark:prose-invert max-w-none whitespace-pre-wrap tab-size-4"
          v-html="renderedContent"></div>
>>>>>>> 051b6137
      </article>
      <div v-else class="text-center py-12" role="status" aria-live="polite" aria-busy="true">
        <div class="animate-pulse" role="presentation">
          <div class="h-8 bg-gray-200 rounded w-3/4 mx-auto mb-4" aria-hidden="true"></div>
          <div class="h-4 bg-gray-200 rounded w-1/4 mx-auto mb-8" aria-hidden="true"></div>
          <div class="h-4 bg-gray-200 rounded w-full mb-2" aria-hidden="true"></div>
          <div class="h-4 bg-gray-200 rounded w-full mb-2" aria-hidden="true"></div>
          <div class="h-4 bg-gray-200 rounded w-3/4 mb-8" aria-hidden="true"></div>
        </div>
        <p class="text-gray-500 mt-4">
          <span class="sr-only">Status: </span>
          Loading post...
        </p>
      </div>
    </div>
    <Notification v-model="showNotification" :message="notificationMessage" :type="notificationType"
      :icon="notificationIcon" />
  </section>
</template>

<script setup>
import { ref, computed, onMounted, onUnmounted } from 'vue';
import { getPost } from '@/config/firebase';
import { titleToSlug, useNotification } from '@/utils/helpers';
import { renderMarkdown } from '@/utils/markdown';
import { updateCanonicalUrl } from '@/utils/seo-update-canonical-url';
import Notification from '@/components/UI/Notification.vue';
import "highlight.js/styles/github.css";
<<<<<<< HEAD
import { getPost } from "../config/firebase";
=======
 
>>>>>>> 051b6137


// Props
const props = defineProps({
  slug: {
    type: String,
    required: false,
  },
});

const {
  showNotification,
  notificationMessage,
  notificationType,
  notificationIcon,
  showNotify
} = useNotification();
const isMounted = ref(true);
const post = ref(null);
const defaultCanonical = ref(null);

// Set up canonical URL management
const canonicalUrl = ref('');

const updateCanonicalTag = async () => {
  console.group('[BlogPost] Updating canonical URL');
  
  if (!post.value?.title) {
    console.warn('Post title not available, cannot generate canonical URL');
    console.groupEnd();
    return null;
  }
  
  try {
    const slug = titleToSlug(post.value.title);
    const baseUrl = import.meta.env.PROD
      ? 'https://web-it-easier.vercel.app'
      : window.location.origin;
    
    // Generate the canonical URL
    canonicalUrl.value = `${baseUrl}/blog/${slug}`;
    console.log('Generated canonical URL:', canonicalUrl.value);
    
    // Update the canonical URL using the shared utility
    console.log('Calling updateCanonicalUrl()...');
    const result = updateCanonicalUrl();
    
    if (result) {
      console.log('✅ Successfully updated canonical URL');
      console.log('Current canonical tag:', document.querySelector('link[rel="canonical"]')?.outerHTML);
    } else {
      console.warn('⚠️ Failed to update canonical URL');
    }
    
    console.groupEnd();
    return result;
  } catch (error) {
    console.error('❌ Error updating canonical tag:', error);
    console.groupEnd();
    return null;
  }
};
onMounted(async () => {
  // Initialize default canonical URL
  const defaultCanonicalEl = document.querySelector('link[rel="canonical"]');
  if (defaultCanonicalEl) {
    defaultCanonical.value = defaultCanonicalEl.outerHTML;
  }

  isMounted.value = true;
  const title = deslugify(props.slug);
  try {
    const postData = await getPost(title);
    if (isMounted.value && postData) {
      post.value = postData;
      // Set dynamic page title based on post content (SEO)
      if (post.value?.title) {
        document.title = `${post.value.title} | Web It Easier`;
      } else {
        document.title = "Blog Post | Web It Easier";
      }
      await updateCanonicalTag();
    }
  } catch (error) {
    console.error('Error fetching post:', error);
    showNotify('Failed to load post. Please try again.', 'error');
  }
});

// Clean up canonical tag when component is unmounted
onUnmounted(() => {
  isMounted.value = false;

  // Remove any existing canonical tag
  const existingCanonical = document.querySelector('link[rel="canonical"]');
  if (existingCanonical) {
    existingCanonical.remove();
  }

  // Restore the default canonical tag after the comment if it exists
  if (defaultCanonical.value) {
    const canonicalComment = Array.from(document.head.childNodes).find(
      node => node.nodeType === Node.COMMENT_NODE &&
        node.textContent.trim() === 'Canonical URL'
    );

    if (canonicalComment) {
      // Create a temporary div to parse the HTML string
      const temp = document.createElement('div');
      temp.innerHTML = defaultCanonical.value;
      const defaultCanonicalEl = temp.firstChild;

      // Insert after the comment
      document.head.insertBefore(defaultCanonicalEl, canonicalComment.nextSibling);
    } else {
      // Fallback to appending if comment not found
      document.head.insertAdjacentHTML('beforeend', defaultCanonical.value);
    }
  }

});

function deslugify(slug) {
  return slug.replace(/-/g, ' ');
}

const renderedContent = computed(() => {
  if (!post.value || !post.value.content) return "";
  const html = renderMarkdown(post.value.content);
  return html;
});

const toc = computed(() => {
  const headings = []
  const parser = new DOMParser()
  const doc = parser.parseFromString(renderedContent.value, 'text/html')

  // Get all h2, h3 and h4 elements
  const headingElements = [...doc.querySelectorAll('h2, h3, h4')]

  headingElements.forEach(heading => {
    const id = heading.id
    const text = heading.textContent
    const level = heading.tagName.toLowerCase()

    if (id && text) {
      headings.push({
        id,
        text,
        level
      })
    }
  })

  return headings
})

// Methods
function formatDate(date) {
  return new Date(date).toLocaleDateString("en-US", {
    year: "numeric",
    month: "long",
    day: "numeric",
  });
}

/*
function scrollToSection(id) {
  const element = document.getElementById(id);
  if (element) {
    // Use scrollIntoView with block: "start" and a scroll margin
    element.scrollIntoView({
      behavior: "smooth",
      block: "start"
    });
  }
}
*/

/*
// Deprecated: relying on native anchor behavior with global scroll padding
function scrollToSection(id) {
  const element = document.getElementById(id);
  if (element) {
    element.scrollIntoView({ behavior: 'smooth', block: 'start' });
  }
}
*/

</script>

<style>
/* All of your existing styles are here, adapted for a standalone HTML file. */
body {
  font-family: 'Inter', sans-serif;
  background-color: #f8fafc;
}

#post-content>* {
  margin-bottom: 1.5rem;
}

#post-content h1 {
  font-size: clamp(2rem, 8vw, 3rem);
  font-weight: 900;
  margin: 3rem 0 2rem;
  line-height: 1.1;
  color: #2563eb;
  text-transform: uppercase;
  letter-spacing: 1px;
  position: relative;
}

#post-content h2 {
  font-size: clamp(2rem, 6vw, 2rem);
  font-weight: 800;
  margin: 3rem 0 1.5rem;
  padding: 0.5rem 1.5rem;
  line-height: 1.3;
  display: inline-block;
  position: relative;
  background: linear-gradient(135deg, #3b82f6, #8b5cf6, #ec4899);
  -webkit-background-clip: text;
  background-clip: text;
  -webkit-text-fill-color: transparent;
  animation: gradientFlow 2s ease forwards;
  background-size: 200% 200%;
}

#post-content h2::before {
  content: '';
  position: absolute;
  left: 0;
  bottom: 0;
  width: 100%;
  height: 4px;
  background: linear-gradient(90deg, #3b82f6, #8b5cf6, #ec4899);
  border-radius: 2px;
  transform: scaleX(0.4);
  transform-origin: left;
  transition: transform 0.3s ease;
}

#post-content h2:hover::before {
  transform: scaleX(1);
}

#post-content h3 {
  font-size: clamp(1.5rem, 4vw, 1.5rem);
  font-weight: 700;
  color: #1e40af;
  margin: 2.5rem 0 1.5rem;
  padding: 0.75rem 1rem;
  display: inline-block;
  position: relative;
  background-color: rgba(37, 99, 235, 0.05);
  border-left: 4px solid #3b82f6;
  border-radius: 0 4px 4px 0;
  width: 100%;
  max-width: 100%;
  box-sizing: border-box;
  position: relative;
}

<<<<<<< HEAD
#post-content h3::before {
  content: '';
  position: absolute;
  left: 0;
  bottom: 0;
  width: 100%;
  height: 4px;
  background: linear-gradient(90deg, #3b82f6, #8b5cf6, #ec4899);
  border-radius: 2px;
  transform: scaleX(0.4);
  transform-origin: left;
  transition: transform 0.3s ease;
}

#post-content h3:hover::before {
  transform: scaleX(1);
}

 

/* Paragraph Styling */
#post-content p {
  margin: 1.8em 0;
  line-height: 1.8;
  color: #2d3748;
  font-size: 1.125rem;
=======
/* Base code block styling */
pre {
  background-color: #f6f8fa;
  border-radius: 6px;
  padding: 0.5rem;
  overflow-x: auto;
  white-space: pre-wrap;
>>>>>>> 051b6137
  word-wrap: break-word;
  hyphens: auto;
  text-align: justify;
  text-justify: inter-word;
  position: relative;
  padding: 1.5rem 1.75rem;
  background: rgba(249, 250, 251, 0.7);
  border-radius: 12px;
  border-left: 4px solid #3b82f6;
  box-shadow: 0 2px 4px rgba(0, 0, 0, 0.03);
  transition: transform 0.3s ease, box-shadow 0.3s ease, background-color 0.3s ease;
}

/* Hover effect */
#post-content p:hover {
  transform: translateY(-2px);
  box-shadow: 0 8px 15px rgba(0, 0, 0, 0.05);
  background: rgba(249, 250, 251, 0.9);
}

/* First paragraph after headings */
#post-content h2 + p,
#post-content h3 + p,
#post-content h4 + p {
  margin-top: clamp(1.2em, 2vw, 2em);
  font-size: clamp(1rem, 2vw, 1.2rem);
  line-height: 1.9;
  color: #1a202c;
  background: rgba(236, 242, 253, 0.7);
  border-left-color: #2563eb;
}

/* Dark mode support */
.dark #post-content p {
  color: #e2e8f0;
  background: rgba(30, 41, 59, 0.4);
  border-left-color: #60a5fa;
}

.dark #post-content p:hover {
  background: rgba(30, 41, 59, 0.6);
}

.dark #post-content h2 + p,
.dark #post-content h3 + p,
.dark #post-content h4 + p {
  background: rgba(30, 58, 138, 0.3);
  color: #f8fafc;
}

/* Blockquote-like styling for important paragraphs */
#post-content p.important {
  background: rgba(121, 127, 133, 0.7);
  border: 1px solid rgba(37, 99, 235, 0.2);
  border-left: 4px solid #2563eb;
  font-style: italic;
  transition: transform 0.3s cubic-bezier(0.22, 1, 0.36, 1),
              border-color 0.3s ease,
              box-shadow 0.3s ease;
  position: relative;
  overflow: hidden;
}

#post-content p.important:hover {
  transform: translateY(-2px);
  border-color: #3b82f6;
  box-shadow: 0 4px 12px rgba(59, 130, 246, 0.15);
}

#post-content p.important::before {
  content: '';
  position: absolute;
  top: 0;
  left: 0;
  width: 100%;
  height: 100%;
  background: linear-gradient(90deg, rgba(59, 130, 246, 0.05), transparent);
  opacity: 0;
  transition: opacity 0.3s ease;
}

#post-content p.important:hover::before {
 
  opacity: 1;
}

.dark #post-content p.important {
  background: rgba(30, 58, 138, 0.2);
  border-color: rgba(96, 165, 250, 0.3);
  border-left-color: #60a5fa;
}

.dark #post-content p.important:hover {
  border-color: #60a5fa;
  box-shadow: 0 4px 12px rgba(96, 165, 250, 0.15);
}

/* Last paragraph in a section */
#post-content p:last-child {
  margin-bottom: 2.5em;
}
 


.title-wrapper {
  padding: 1rem 0;
  margin: 2rem 0;
  position: relative;
}

#post-title {
  position: relative;
  display: inline-block;
  padding-bottom: 0.5rem;
  transition: color 0.3s ease;
}

#post-title:hover {
  color: #1e40af;
}

#post-title span {
  transition: transform 0.3s ease;
}

#post-title:hover span {
  transform: scaleX(1);
}

a {
  color: #3b82f6;
  text-decoration: none;
  transition: color 0.2s ease, outline 0.2s ease;
  border-radius: 0.25rem;
  outline: none;
}

a:hover {
  color: #2563eb;
  text-decoration: underline;
}

a:focus-visible {
  outline: 2px solid #3b82f6;
  outline-offset: 2px;
  color: #2563eb;
  text-decoration: underline;
}

#post-content ul,
#post-content ol {
  padding-left: 1.5rem;
  margin: 1rem 0;
}

#post-content li {
  position: relative;
  margin-bottom: 0.75rem;
  padding: 0.75rem 1rem 0.75rem 2rem;
  background: rgba(249, 250, 251, 0.7);
  border-radius: 0.5rem;
  border-left: 0.1875rem solid #3b82f6;
  transition: transform 0.2s ease, background-color 0.2s ease, box-shadow 0.2s ease;
  box-shadow: 0 0.0625rem 0.125rem 0 rgba(0, 0, 0, 0.05);
  outline: none;
}

#post-content li:hover {
  transform: translateX(0.25rem);
  background: rgba(59, 130, 246, 0.05);
  box-shadow: 0 0.25rem 0.375rem -0.0625rem rgba(0, 0, 0, 0.1), 0 0.125rem 0.25rem -0.0625rem rgba(0, 0, 0, 0.06);
}

#post-content li:focus-visible {
  outline: 2px solid #3b82f6;
  outline-offset: 2px;
}

/* Custom bullet point */
#post-content li::before {
  content: '•';
  position: absolute;
  left: 0.75rem;
  color: #3b82f6;
  font-size: 1.25rem;
  line-height: 1.4;
  transition: transform 0.2s ease;
}

#post-content li:hover::before {
  transform: scale(1.5);
  color: #2563eb;
}

/* Dark mode support */
.dark #post-content li {
  background: rgba(30, 41, 59, 0.3);
  border-left-color: #60a5fa;
}

.dark #post-content li:hover {
  background: rgba(59, 130, 246, 0.1);
}

.dark #post-content li::before {
  color: #60a5fa;
}

#post-content blockquote {
  position: relative;
  display: block;
  margin: 1rem 0;
  padding: 1.25rem 1.5rem 1.25rem 2.5rem;
  color: #374151;
  font-style: normal;
  background: #f3f4f6;
  border-radius: 0.5rem;
  border-left: 0.25rem solid #3b82f6;
  box-shadow: 0 0.125rem 0.25rem rgba(0, 0, 0, 0.03);
  transition: transform 0.2s ease, 
              background-color 0.2s ease, 
              border-color 0.2s ease, 
              box-shadow 0.2s ease;
  overflow: hidden;
  cursor: default;
  width: 100%;
  box-sizing: border-box;
  outline: none;
}

#post-content blockquote:focus-visible {
  outline: 2px solid #3b82f6;
  outline-offset: 2px;
  transform: translateY(-1px);
}

#post-content blockquote:hover {
  background: #e5e7eb;
  border-left-color: #2563eb;
  box-shadow: 0 4px 12px rgba(0, 0, 0, 0.08);
  transform: translateY(-2px);
}

#post-content blockquote::before {
  content: '\201C';
  position: absolute;
  top: 0.25rem;
  left: 0.5rem;
  font-size: 3rem;
  line-height: 1;
  color: #5e6b85;
  font-family: Georgia, serif;
  z-index: 1;
  opacity: 0.8;
}

/* Adjust for larger screens */
@media (min-width: 40rem) {
  #post-content blockquote {
    padding: 1.5rem 2rem 1.5rem 3.5rem;
  }
  
  #post-content blockquote::before {
    font-size: 4rem;
    top: 0.5rem;
    left: 0.75rem;
  }
}

#post-content blockquote p {
  position: relative;
  margin: 0.5rem 0;
  font-size: 1.1em;
  font-weight: 450;
  line-height: 1.6;
  color: #1f2937;
  z-index: 2;
  display: block;
}

/* Prevent cascading resets to child elements */
#post-content blockquote p * {
  all: revert;
}

#post-content blockquote cite {
  display: block;
  margin-top: 0.75rem;
  font-size: 0.9em;
  color: #6b7280;
  font-style: normal;
  font-weight: 500;
}

#post-content blockquote cite::before {
  content: '\2014\00A0';
}

/* Dark mode support */
.dark #post-content blockquote {
  background: #1f2937;
  color: #e5e7eb;
  border-left-color: #60a5fa;
}

.dark #post-content blockquote::before {
  color: #374151;
}

.dark #post-content blockquote p {
  color: #f3f4f6;
}

.dark #post-content blockquote cite {
  margin: 0;
  padding: 0.5rem 1.5rem 1.5rem;
  background: transparent;
  box-shadow: none;
}

/* Style paragraphs that are immediately followed by a list */
#post-content p:has(+ ul),
#post-content h4:has(+ ul),
#post-content p:has(+ ol),
#post-content h4:has(+ ol),
#post-content p:has(+ h2) {
  position: relative;
  top: 2rem;
  margin-bottom: 0;
  padding: 1.25rem 1.5rem 0.75rem 3rem; /* Increased padding for custom marker */
  background: rgba(249, 250, 251, 0.9);
  border-radius: 0.5rem 0.5rem 0 0;
  border-left: 3px solid #3b82f6;
  font-weight: 500;
  color: #1f2937;
  transition: 
    background-color 0.2s ease,
    transform 0.2s ease,
    box-shadow 0.2s ease;
  cursor: pointer;
  overflow: hidden;
}

/* Rotating arrow marker */
#post-content p:has(+ ul)::before,
#post-content h4:has(+ ul)::before,
#post-content p:has(+ ol)::before,
#post-content h4:has(+ ol)::before 

{
  content: '›';
  position: absolute;
  left: 1rem;
  top: 50%;
  transform: translateY(-50%) rotate(0);
  color: #3b82f6;
  font-size: 1.2em;
  font-weight: bold;
  transition: transform 0.5s ease, scale 0.5s ease;
  opacity: 0.8;
  transform-origin: left center;
}

/* Hover effects */
#post-content p:has(+ ul):hover,
#post-content p:has(+ ol):hover {
  background: rgba(239, 246, 255, 0.9);
  transform: translateX(4px) scale(1.05);
}

#post-content p:has(+ ul):focus-visible,
#post-content p:has(+ ol):focus-visible {
  outline: 2px solid #3b82f6;
  outline-offset: 2px;
}

#post-content p:has(+ ul):hover::before,
#post-content p:has(+ ol):hover::before,
#post-content h4:has(+ ul):hover::before,
#post-content h4:has(+ ol):hover::before {
  transform: translateY(-50%) rotate(90deg);
  color: #2563eb;
  left: 0.8rem; /* Slight adjustment to compensate for rotation */
}

#post-content p:has(+ ul):hover,
#post-content p:has(+ ol):hover,
#post-content h4:has(+ ul):hover,
#post-content h4:has(+ ol):hover {
  background: rgba(239, 246, 255, 0.9);
  transform: translateX(10px) scale(1.05);
  box-shadow: 0 2px 8px rgba(0, 0, 0, 0.05);
}

/* Style the list that follows a paragraph */
#post-content p + ul,
#post-content p + ol,
#post-content h4 + ul,
#post-content h4 + ol {
  margin-top: 0;
  padding: 0.25rem 1.5rem 1.25rem 3rem;
  background: rgba(249, 250, 251, 0.9);
  border-radius: 0 0 0.5rem 0.5rem;
  border-left: 3px solid #3b82f6;
  border-top: 1px solid rgba(0, 0, 0, 0.05);
  box-shadow: 0 1px 3px rgba(0, 0, 0, 0.05);
}

/* Table Styling */
#post-content {
  margin: 2rem 0;
  max-width: 100%;
  width: 100%;
}

/* Mobile-first: Card layout */
#post-content table {
  width: 100%;
  border-collapse: collapse;
  font-size: 0.95em;
  border-radius: 0.75rem;
  overflow: hidden;
  box-shadow: 0 4px 6px -1px rgba(0, 0, 0, 0.05), 0 2px 4px -1px rgba(0, 0, 0, 0.03);
  margin: 0 auto;
  display: block;
}

/* Default table styles for larger screens */
@media (min-width: 768px) {
  #post-content table {
    display: table;
    border-collapse: separate;
    border-spacing: 0;
  }
}

/* Mobile card layout */
@media (max-width: 767px) {
  #post-content table,
  #post-content thead,
  #post-content tbody,
  #post-content th,
  #post-content td,
  #post-content tr {
    display: block;
  }
  
  #post-content thead,
  .sr-only {
    position: absolute;
    width: 1px;
    height: 1px;
    padding: 0;
    margin: -1px;
    overflow: hidden;
    clip: rect(0, 0, 0, 0);
    white-space: nowrap;
    border-width: 0;
  }
  
  #post-content tr {
    border: 1px solid #e2e8f0;
    border-radius: 0.5rem;
    margin-bottom: 1rem;
    padding: 0.5rem;
  }
  
  #post-content td {
    border: none;
    border-bottom: 1px solid #e2e8f0;
    position: relative;
    padding-left: 50%;
    white-space: normal;
    text-align: left;
  }
  
  #post-content td:before {
    content: attr(data-label);
    position: absolute;
    left: 0.5rem;
    width: 45%;
    padding-right: 1rem;
    white-space: nowrap;
    font-weight: 600;
    color: #4a5568;
  }
  
  #post-content td:last-child {
    border-bottom: 0;
  }
}

#post-content table:hover {
  box-shadow: 0 10px 15px -3px rgba(0, 0, 0, 0.08), 0 4px 6px -2px rgba(0, 0, 0, 0.05);
}

#post-content th,
#post-content td {
  padding: 1rem 1.25rem;
  text-align: left;
  border-bottom: 1px solid #e2e8f0;
  transition: background-color 0.2s ease;
}

#post-content th {
  background-color: #f7fafc;
  font-weight: 600;
  color: #2d3748;
  text-transform: uppercase;
  font-size: 0.8em;
  letter-spacing: 0.05em;
  border-bottom: 2px solid #e2e8f0;
}

#post-content tr:last-child td {
  border-bottom: none;
}

#post-content tbody tr {
  transition: transform 0.2s cubic-bezier(0.4, 0, 0.2, 1), 
              background-color 0.2s ease,
              box-shadow 0.2s ease;
  transform-origin: left center;
}

#post-content tbody tr:hover {
  background-color: #f8fafc;
  transform: scale(1.01);
  box-shadow: 0 4px 6px -1px rgba(0, 0, 0, 0.05), 0 2px 4px -1px rgba(0, 0, 0, 0.03);
  position: relative;
  z-index: 1;
}

#post-content tbody tr:last-child {
  border-bottom-left-radius: 0.75rem;
  border-bottom-right-radius: 0.75rem;
  overflow: hidden;
}

/* Striped rows */
#post-content tbody tr:nth-child(even) {
  background-color: #f8fafc;
}

/* Responsive tables */
@media (max-width: 768px) {
  #post-content table {
    display: block;
    overflow-x: auto;
    -webkit-overflow-scrolling: touch;
    border-radius: 0.5rem;
  }
  
  #post-content th,
  #post-content td {
    min-width: 120px;
  }
}

/* Dark mode support */
.dark #post-content p + ul,
.dark #post-content p + ol,
.dark #post-content h4 + ul,
.dark #post-content h4 + ol {
  background: rgba(30, 41, 59, 0.4);
  border-left-color: #60a5fa;
}

/* Dark mode table styles */
.dark #post-content table {
  background: #1e293b;
  box-shadow: 0 4px 6px -1px rgba(0, 0, 0, 0.2), 0 2px 4px -1px rgba(0, 0, 0, 0.1);
}

.dark #post-content th {
  background-color: #1e293b;
  color: #e2e8f0;
  border-bottom-color: #334155;
}

.dark #post-content td {
  border-bottom-color: #334155;
  color: #cbd5e1;
}

.dark #post-content tbody tr:hover {
  background-color: #1e293b;
  box-shadow: 0 4px 6px -1px rgba(0, 0, 0, 0.2), 0 2px 4px -1px rgba(0, 0, 0, 0.1);
}

.dark #post-content tbody tr:nth-child(even) {
  background-color: rgba(30, 41, 59, 0.5);
}

.dark #post-content p:has(+ ul),
.dark #post-content p:has(+ ol) {
  color: #f3f4f6;
}

#post-content hr {
  border: none;
  height: 0.1875rem;
  margin: 2.5rem 0;
  background: linear-gradient(90deg, #3b82f6, #8b5cf6, #ec4899, #f59e0b, #3b82f6);
  background-size: 200% auto;
  border-radius: 0.1875rem;
  animation: gradientFlow 2s ease forwards;
}

@keyframes gradientFlow {
  0% {
    background-position: 0% 50%;
  }

  50% {
    background-position: 100% 50%;
  }

  100% {
    background-position: 0% 50%;
  }
}


#post-content pre {
  background-color: #161b22;
  border-radius: 0.375rem;
  outline: none;
  transition: box-shadow 0.2s ease;
  text-align: center;
  overflow-x: auto;
  margin: 1.5rem 0;
  font-family: 'Fira Code', 'SFMono-Regular', Consolas, 'Liberation Mono', Menlo, monospace;
  line-height: 1.6;
  color: #e2e8f0;
  position: relative;
  border-top: 2rem solid #2f55a0;
}

#post-content pre:focus-visible {
  outline: 2px solid #3b82f6;
  outline-offset: 2px;
  box-shadow: 0 0 0 2px rgba(59, 130, 246, 0.5);
}


#post-content pre code {
  white-space: pre-wrap;
  word-wrap: break-word;
  display: block;
  padding: 1rem;
  font-size: 0.875rem;
  line-height: 1.6;
}

.prose {
  max-width: 50rem;
  margin: 2rem auto;
  padding: 1rem;
}

.prose h1 {
  font-size: 2.5rem;
  margin-top: 2.5rem;
  margin-bottom: 1.5rem;
  font-weight: 700;
  color: #1f2937;
  border-bottom: 0.125rem solid #e5e7eb;
  padding-bottom: 0.5rem;
}

.prose h2 {
  font-size: 2rem;
  margin-top: 2.5rem;
  margin-bottom: 1.5rem;
  font-weight: 600;
  color: #374151;
  border-left: 0.25rem solid #3b82f6;
  padding-left: 0.75rem;
  position: relative;
}

.prose h3 {
  font-size: 1.75rem;
  margin-top: 2rem;
  margin-bottom: 1rem;
  font-weight: 500;
  color: #4b5563;
  padding-left: 1.25rem;
  position: relative;
}

.prose h4 {
  font-size: 1.5rem;
  margin-top: 2rem;
  margin-bottom: 1rem;
  font-weight: 500;
  color: #6b7280;
  padding-left: 1.5rem;
  position: relative;
}

.prose p {
  margin-top: 1rem;
  margin-bottom: 1rem;
}

.prose ul {
  list-style: none;
  margin: 1.5rem 0;
  padding: 1.5rem;
  background-color: #e2e8f0;
  border-radius: 0.5rem;
  box-shadow: 0 0.0625rem 0.1875rem 0 rgba(0, 0, 0, 0.1);
}

.prose ul>li {
  position: relative;
  padding: 0.5rem 0.5rem 0.5rem 2rem;
  line-height: 1.6;
  border-radius: 0.25rem;
  transition: transform 0.15s ease, background-color 0.15s ease;
}

.dark .prose ul {
  background-color: #1e293b;
  box-shadow: 0 0.125rem 0.25rem 0 rgba(0, 0, 0, 0.2);
}

.prose ul>li::before {
  content: '•';
  position: absolute;
  left: 0;
  color: #3b82f6;
  font-weight: bold;
  font-size: 1.2em;
  line-height: 1.2;
}

.prose ul ul {
  margin: 0.5rem 0 0.5rem 1.5rem;
  padding-left: 1rem;
}

.prose ul ul>li::before {
  content: '◦';
  color: #60a5fa;
}

.prose ul>li:hover {
  transform: translateX(2px);
}

.prose ul+p,
.prose p+ul {
  margin-top: 1.25rem;
}

.prose code {
  background-color: #8b8989;
  color: #0A0A50;
  padding: 0.4em 0.8em;
  display: inline-block;
  font-family: 'Fira Code', 'SFMono-Regular', Consolas, 'Liberation Mono', Menlo, monospace;
  font-size: clamp(0.85em, 3.5vw + 0.1em, 1em);
  border-radius: 3px;
  line-height: 2.2;
  word-break: break-word;
  min-width: min(2.5em, 100%);
  max-width: 100%;
  overflow-x: auto;
}


@media (hover: none) {
  .prose code {
    padding: 0.3em 0.6em;
  }
}

.prose ul>li {
  position: relative;
  padding-left: 1.75rem;
  text-indent: -0.5rem;
}

.prose ul>li:has(> code:first-child) {
  padding-left: 0.5rem;
  text-indent: 0;
}

.prose ul>li>code:first-child {
  margin-right: 0.25rem;
  margin-left: -0.25rem;
}

@media (max-width: 320px) {
  .prose ul>li:has(> code:first-child) {
    padding-left: 0.25rem;
  }

  .prose ul>li>code:first-child {
    margin-right: 0.15rem;
    margin-left: -0.15rem;
  }
}

.prose h2:target {
  color: #3b82f6;
  border-left: 4px solid #3b82f6;
  padding-left: 0.75rem;
  background-color: rgba(59, 130, 246, 0.1);
}

.prose h3:target {
  color: #3b82f6;
  padding-left: 1.25rem;
  background-color: rgba(59, 130, 246, 0.1);
}

.prose h4:target {
  color: #3b82f6;
  padding-left: 1.5rem;
  background-color: rgba(59, 130, 246, 0.1);
}

<<<<<<< HEAD
=======
/* Dark mode overrides for stronger contrast */
@media (prefers-color-scheme: dark) {
  .prose h1 {
    color: #1a1818; /* Pure white for h1 */
    font-weight: 700;
  }
  .prose h2 {
    color: #1a1818;
    font-weight: 600;
  }
  .prose h3 {
    color: #1a1818;
    font-weight: 600;
  }
  .prose h4 {
    color: #1a1818;
    font-weight: 600;
  }

  /* Target highlight on headings in dark mode */
  .prose h2:target,
  .prose h3:target,
  .prose h4:target {
    background-color: rgba(59, 130, 246, 0.18); /* slightly stronger for dark */
  }

  /* Blockquote contrast in dark mode */
  #post-content.prose blockquote {
    border-left: 4px solid #374151; /* gray-700 */
    color: #d1d5db; /* gray-300 */
  }

  /* Inline code contrast in dark mode */
  #post-content.prose code {
    color: #93c5fd; /* blue-300 */
    background-color: rgba(59, 130, 246, 0.18);
    border-color: rgba(59, 130, 246, 0.35);
  }

  /* Base code block background lift for dark mode (keep hljs theme intact) */
  pre {
    background-color: rgba(17, 24, 39, 0.6); /* gray-900 w/ translucency */
  }
}

/* Accessible focus styles for Table of Contents links */
#table-of-contents a {
  display: block;              /* full-row target for easier focus/click */
  padding: 0.125rem 0.25rem;   /* subtle hit-area padding */
  border-radius: 0.375rem;     /* rounded corners */
  outline: none;               /* remove default outline, we add our own */
}

#table-of-contents a:focus-visible {
  outline: 2px solid #2563eb;        /* blue visible outline */
  outline-offset: 2px;               
  background-color: rgba(37, 99, 235, 0.08); /* subtle bg to reinforce focus */
  color: #1f2937; /* ensure strong contrast in light mode */
}

@media (prefers-color-scheme: dark) {
  #table-of-contents a:focus-visible {
    outline-color: #60a5fa; /* lighter blue for dark mode */
    background-color: rgba(96, 165, 250, 0.15);
    color: #f9fafb; /* near-white for contrast */
  }
}

/* Table of Contents Styling */

>>>>>>> 051b6137
nav h2 {
  margin-left: -1rem;
  padding-left: 1rem;
  border-left: 2px solid #3b82f6;
}

nav ul {
  list-style: none;
  padding-left: 0;
}

nav a {
  display: block;
  padding: 0.25rem 0;
  transition: color 0.2s ease;
}

nav a.font-semibold {
  color: #1f2937;
}

nav a.text-sm {
  color: #4b5563;
}

nav a.text-xs {
  color: #6b7280;
}

nav a:hover {
  color: #3b82f6;
  text-decoration: none;
}

h2,
h3 {
  margin-top: 2rem;
  margin-bottom: 1rem;
}

<<<<<<< HEAD
=======
/* Add scroll margin to headings - using CSS variables */
>>>>>>> 051b6137
.prose h2,
.prose h3,
.prose h4 {
  scroll-margin-top: 5rem; /* Default for mobile */
}

<<<<<<< HEAD
=======
/* For medium screens and up */
@media (min-width: 768px) {
  .prose h2,
  .prose h3,
  .prose h4 {
    scroll-margin-top: 3rem;
  }
}

>>>>>>> 051b6137
.toc-bedazzled {
  position: relative;
  overflow: hidden;
  background: url("data:image/svg+xml;utf8,<svg width='40' height='40' viewBox='0 0 40 40' fill='none' xmlns='http://www.w3.org/2000/svg'><circle cx='20' cy='20' r='1.5' fill='%23a5b4fc' opacity='0.6'/><circle cx='10' cy='30' r='1' fill='%23f472b6' opacity='0.4'/><circle cx='30' cy='10' r='1' fill='%23fbbf24' opacity='0.4'/></svg>"),
    linear-gradient(135deg, rgba(255, 255, 255, 0.85) 70%, rgba(199, 210, 254, 0.7) 100%);
  background-blend-mode: overlay;
  border-radius: 1rem;
  border: 2px solid #a5b4fc;
  box-shadow: 0 8px 24px 0 rgba(59, 130, 246, 0.09);
  padding: 2rem 1.5rem;
  transition: box-shadow 0.2s;
  backdrop-filter: blur(2px);
}

.toc-bedazzled h2 {
  color: #6366f1;
  letter-spacing: 0.03em;
}

.toc-bedazzled ul {
  background: transparent;
}

.toc-bedazzled a {
  background: rgba(255, 255, 255, 0.4);
  border-radius: 0.5rem;
  padding: 0.2rem 0.6rem;
  transform: translateX(-4px);
  font-size: clamp(0.85em, 3.5vw + 0.1em, 1em);
  font-weight: clamp(400, 10vw + 400, 700);
  transition: color 0.2s, transform 0.2s, background-color 0.2s;
}


.toc-bedazzled a:hover {
  transform: translateX(4px);
  background-color: #4f46e5;
  color: #ffffff;
  box-shadow: 0 2px 4px rgba(0, 0, 0, 0.1);
}

.toc-bedazzled a.active {
  background: #717ec3;
  color: #1A202C;
  font-weight: bold;
}

.toc-bedazzled::after {
  content: "";
  position: absolute;
  bottom: 0.5rem;
  right: 0.5rem;
  width: 20rem;
  height: 20rem;
  opacity: 0.5;
  pointer-events: none;
  z-index: 1;
  background: url("data:image/svg+xml;utf8,<svg width='320' height='320' viewBox='0 0 64 64' fill='none' xmlns='http://www.w3.org/2000/svg'><rect x='0' y='0' width='32' height='32' fill='%236366f1' fill-opacity='0.6'/><rect x='32' y='32' width='32' height='32' fill='%23fbbf24' fill-opacity='0.5'/><circle cx='48' cy='16' r='10' fill='%23f472b6' fill-opacity='0.3'/><rect x='16' y='48' width='16' height='8' fill='%233b82f6' fill-opacity='0.4'/></svg>") no-repeat center/contain;
}
</style><|MERGE_RESOLUTION|>--- conflicted
+++ resolved
@@ -1,7 +1,6 @@
 <template>
   <section class="container mx-auto px-4 py-24">
     <div class="max-w-4xl mx-auto">
-<<<<<<< HEAD
       <article v-if="post" :aria-labelledby="'post-title-' + post.id" :aria-describedby="'post-meta-' + post.id">
         <header class="text-center my-8">
           <h1 :id="'post-title-' + post.id"
@@ -20,12 +19,6 @@
           <time :datetime="post.date" class="mr-4">
             {{ formatDate(post.date) }}
           </time>
-=======
-      <article v-if="post" id="post-article">
-        <h1 id="post-title" class="text-4xl font-bold mb-4" v-html="post.title"></h1>
-        <div class="text-gray-600 dark:text-gray-400 mb-8">
-          <time class="mr-4" :datetime="new Date(post.date).toISOString().split('T')[0]">{{ formatDate(post.date) }}</time>
->>>>>>> 051b6137
           <span>{{ post.readingTime }} min read</span>
         </div>
 
@@ -61,14 +54,9 @@
           - 'prose' class applies Tailwind typography
           - 'whitespace-pre-wrap' preserves formatting
         -->
-<<<<<<< HEAD
-        <div id="post-content" class="prose prose-lg max-w-none whitespace-pre-wrap tab-size-4" role="article"
+        <div id="post-content" class="prose prose-lg dark:prose-invert max-w-none whitespace-pre-wrap tab-size-4" role="article"
           aria-label="Blog post content" v-html="renderedContent">
         </div>
-=======
-        <div id="post-content" class="prose prose-lg dark:prose-invert max-w-none whitespace-pre-wrap tab-size-4"
-          v-html="renderedContent"></div>
->>>>>>> 051b6137
       </article>
       <div v-else class="text-center py-12" role="status" aria-live="polite" aria-busy="true">
         <div class="animate-pulse" role="presentation">
@@ -97,11 +85,7 @@
 import { updateCanonicalUrl } from '@/utils/seo-update-canonical-url';
 import Notification from '@/components/UI/Notification.vue';
 import "highlight.js/styles/github.css";
-<<<<<<< HEAD
-import { getPost } from "../config/firebase";
-=======
  
->>>>>>> 051b6137
 
 
 // Props
@@ -268,28 +252,7 @@
   });
 }
 
-/*
-function scrollToSection(id) {
-  const element = document.getElementById(id);
-  if (element) {
-    // Use scrollIntoView with block: "start" and a scroll margin
-    element.scrollIntoView({
-      behavior: "smooth",
-      block: "start"
-    });
-  }
-}
-*/
-
-/*
-// Deprecated: relying on native anchor behavior with global scroll padding
-function scrollToSection(id) {
-  const element = document.getElementById(id);
-  if (element) {
-    element.scrollIntoView({ behavior: 'smooth', block: 'start' });
-  }
-}
-*/
+
 
 </script>
 
@@ -366,7 +329,6 @@
   position: relative;
 }
 
-<<<<<<< HEAD
 #post-content h3::before {
   content: '';
   position: absolute;
@@ -393,7 +355,24 @@
   line-height: 1.8;
   color: #2d3748;
   font-size: 1.125rem;
-=======
+#post-content.prose ol ol {
+  list-style-type: lower-alpha;
+}
+
+#post-content.prose ol ol ol {
+  list-style-type: lower-roman;
+}
+
+#post-content.prose blockquote {
+  border-left: 4px solid #e5e7eb;
+  /* Light gray border on the left */
+  padding-left: 1rem;
+  margin: 1.5rem 0;
+  color: #4b5563;
+  /* Slightly darker text */
+  font-style: italic;
+}
+
 /* Base code block styling */
 pre {
   background-color: #f6f8fa;
@@ -401,7 +380,6 @@
   padding: 0.5rem;
   overflow-x: auto;
   white-space: pre-wrap;
->>>>>>> 051b6137
   word-wrap: break-word;
   hyphens: auto;
   text-align: justify;
@@ -1228,8 +1206,6 @@
   background-color: rgba(59, 130, 246, 0.1);
 }
 
-<<<<<<< HEAD
-=======
 /* Dark mode overrides for stronger contrast */
 @media (prefers-color-scheme: dark) {
   .prose h1 {
@@ -1300,7 +1276,6 @@
 
 /* Table of Contents Styling */
 
->>>>>>> 051b6137
 nav h2 {
   margin-left: -1rem;
   padding-left: 1rem;
@@ -1341,18 +1316,12 @@
   margin-bottom: 1rem;
 }
 
-<<<<<<< HEAD
-=======
 /* Add scroll margin to headings - using CSS variables */
->>>>>>> 051b6137
 .prose h2,
 .prose h3,
 .prose h4 {
   scroll-margin-top: 5rem; /* Default for mobile */
 }
-
-<<<<<<< HEAD
-=======
 /* For medium screens and up */
 @media (min-width: 768px) {
   .prose h2,
@@ -1362,7 +1331,6 @@
   }
 }
 
->>>>>>> 051b6137
 .toc-bedazzled {
   position: relative;
   overflow: hidden;
